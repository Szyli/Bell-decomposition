"""
    This module aims to implement the decomposition of unitary matrices
    using Symmetric Mach-Zehnder Interferometers based on Bell's further
    developed approach of Clement's scheme.
    
    William R. Clements: An Optimal Design for Universal Multiport Interferometers
    B.A. Bell: Further Compactifying Linear Optical Unitaries
    
    The following code was heavily influenced by Clement's interferometer from
    github: https://github.com/clementsw/interferometer
    
    @author: Csaba Szilard Racz //Szyli
"""

import numpy as np
import matplotlib.pyplot as plt


class Externalphaseshifter:
    """
    This class defines the external phaseshifters (PS) applied
    before the first beamsplitters in each diagonals.
    May be used for the final layer of external PS:s
    positioned in the "middle" of the circuit.
    
    ---
    
    Args:
        mode (int): the index of the mode on which the PS is located
        phi (float): the angle of the PS
    """
    def __init__(self, mode, phi):
        self.mode = mode
        self.phi = phi

    def __repr__(self):
        repr = "\n External PS on mode {} with angle \t phi: {:.2f}".format(
            self.mode,
            self.phi,
            )
        return repr

class Beamsplitter:
    """
    This class defines a tunable beam splitter cell
    i.e. a sMZI with internal phase shifters.
    
    ---
    
    The matrix describing the mode transformation is:
    
    >>``e^{i*summ}*sin(delta)``      ``e^{i*summ}cos(delta)``
    
    >>``e^{i*summ}*cos(delta)``     ``-e^{i*summ}sin(delta)``
    
    where
    - ``summ = (theta1 + theta2)/2``
    - ``delta = (theta1 - theta2)/2``
    
    with ``theta1`` and ``theta2`` being the internal phase shifts.
    
    ---

    Args:
        mode1 (int): the index of the first mode (the first mode is mode 1)
        mode2 (int): the index of the second mode
        theta1 (float): angle of internal phase shift on mode1
        theta2 (float): angle of internal phase shift on mode2
    """
    

    def __init__(self, mode1, mode2, theta1, theta2):
        self.mode1 = mode1
        self.mode2 = mode2
        self.theta1 = theta1
        self.theta2 = theta2

    def __repr__(self):
        repr = "\n MZI between modes {} and {}: \n The angle on {}: {:.2f} \n The angle on {}: {:.2f}".format(
            self.mode1,
            self.mode2,
            self.mode1,
            self.theta1,
            self.mode2,
            self.theta2,
            )
        return repr

class Interferometer:
    """
    This class defines an interferometer.
    
    ---

    An interferometer contains parameters of the whole circuit; such as
    > - The number of modes (``num_of_modes``)
    > - The input phases (``input_phases``)
    > - The Output phases (``output_phases``)
    > - The circuit (``circuit``)
    > - The indices of internal phasesifters (``mzi_list``)
    
    ---
    
    Args:
        num_of_modes (int): total number of modes
        input_phases (array): the external PS P applied to the input
        output_phases (array): the external PS P applied to the output
        circuit (matrix): each entry will define the phase that needs to be put at the corresponding layer a and mode b
        mzi_list (dictionary): each key of it is the column number of the circuit matrix;
            the values are lists of tuples containing the mode indices of theta1 and theta2
            > column: [(row1,row2)] -> position of the internal phaseshifts in the circuit matrix
        
    """

    def __init__(self, num_of_modes):
        self.num_of_modes = num_of_modes
        self.input_phases = np.array([], dtype=Externalphaseshifter)
        self.output_phases = np.array([], dtype=Externalphaseshifter)
        self.circuit = np.zeros(shape=(num_of_modes,num_of_modes), dtype=complex)
        self.mzi_list = {}
        

    def calculate_transformation(self) -> np.ndarray:
        """
        Calculate unitary matrix describing the transformation implemented by the interferometer.
        Used to verify the implementation.
    
        Returns:
            complex-valued 2D numpy array representing the interferometer
        """
        N = self.num_of_modes
        U = np.eye(N, dtype=np.complex_)

        for BS in self.BS_list:
            T = np.eye(N, dtype=np.complex_)
            T[BS.mode1 - 1, BS.mode1 - 1] = np.exp(1j * BS.phi) * np.cos(BS.theta)
            T[BS.mode1 - 1, BS.mode2 - 1] = -np.sin(BS.theta)
            T[BS.mode2 - 1, BS.mode1 - 1] = np.exp(1j * BS.phi) * np.sin(BS.theta)
            T[BS.mode2 - 1, BS.mode2 - 1] = np.cos(BS.theta)
            U = np.matmul(T,U)

        while np.size(self.output_phases) < N:  # Autofill for users who don't want to bother with output phases
            self.output_phases.append(0)

        D = np.diag(np.exp([1j * phase for phase in self.output_phases]))
        U = np.matmul(D,U)
        return U

    def circuit_prep(self):
        """
        Function to finalize the circuit into one structure called
        ``total_list``.
        """
        total_list = np.array([self.input_phases])
        for col in self.mzi_list:
            rows = np.arange(0,self.num_of_modes,1) # to follow which row was MZI and which an external ps
            used_idx = ()
            for row in self.mzi_list[col]:
                used_idx += row
                total_list = np.append(total_list, Beamsplitter(row[0],row[1],self.circuit[row[0],col],self.circuit[row[1],col]))
            rows = np.delete(rows,used_idx)
            # if the list is not empty
            if rows.size:
                for elem in rows:
                    total_list = np.append(total_list, Externalphaseshifter(elem, self.circuit[elem,col]))
        total_list = np.append(total_list, self.output_phases)
        
        return total_list

    def curve(self, x1: float, x2: float,
            mode: bool, flip: bool = False,
            res: int = 10, scale: float = 0.5,
            c: float = 0):
        """
        
        Args
        ------
        mode : True gives `cos`; False gives `sin`
        flip : determines if curve needs to be mirrored around the x-axes
        res : resolution
        scale : relative height of curve
            to set return values corresponding to the environment
        c : shift in `y` direction
        """
        x = np.linspace(0, np.pi/2, res)
        if flip:
            sign = -1
        else:
            sign = 1
        if mode:
            y = np.cos(x) * sign * scale + c
        else:
            y = np.sin(x) * sign * scale + c
        
        x = np.linspace(x1, x2, res)
        
        return (x,y)
    
    def draw_curved_connectors(self, ord, x_start, x_end, corr):
        """
        Function that puts the curved waveguids down (it's just a drawing).
        
        Args
        ------
        ord : which pair of curved wgs to draw
            ``if True``: first, ``if False``: second
        x_start : position of first point in `x`
        x_end : position of last point in `x`
        corr : correction in `y` direction
        """
        
        if ord:
            c1, c2 = self.curve(x_start, x_end, mode=True, flip=False, c=corr)
            # line connecting UP to MID
            plt.plot(c1, c2, lw=1, color="blue")
            
            # line connecting BOT to MID
            c1, c2 = self.curve(x_start, x_end, mode=True, flip=True, c=corr)
            plt.plot(c1, c2, lw=1, color="blue")
        else:
            # line connecting MID to UP
            c1, c2 = self.curve(x_start, x_end, mode=False, flip=False, c=corr)
            plt.plot(c1, c2, lw=1, color="blue")
            
            # line connecting MID to BOT
            c1, c2 = self.curve(x_start, x_end, mode=False, flip=True, c=corr)
            plt.plot(c1, c2, lw=1, color="blue")
        
    def draw_external_ps(self, x: int, N: int, ext_ps: Externalphaseshifter,
                        used: bool, cl: str = "red",
                        internal: bool = False):
        """
        Function to handle the external phasshifters on the drawing.
        
        Args
        ------
        x (int): current position in x
        N (int): total number of modes
        ext_ps (Externalphaseshifter): the external PS (class type)
        used (bool): whether the selected external PS has been used or not
        even (bool): whether we're on even or odd diagonal
        cl (str): color of text
        """
        
        if not used:
            used = True
            if not internal:
                # EXTERNAL PS on the edges of the circuit
                plt.plot((x+0.15, x+0.15), (N-ext_ps.mode-0.3, N-ext_ps.mode+0.2), lw=1, color="blue")
                circle = plt.Circle((x+0.15, N-ext_ps.mode), 0.1, fill=False)
                plt.gca().add_patch(circle)
                phase = "{:2f}".format(ext_ps.phi)
                if ext_ps.phi > 0:
                    plt.text(x+0.2, N-ext_ps.mode-0.3, phase[0:3], color=cl, fontsize=7)
                else:
                    plt.text(x+0.2, N-ext_ps.mode-0.3, phase[0:4], color=cl, fontsize=7)
            else:
                # EXTERNAL PS inside the circuit
                plt.plot((x+0.85, x+0.85), (N-ext_ps.mode-0.3, N-ext_ps.mode+0.2), lw=1, color="blue")
                circle = plt.Circle((x+0.85, N-ext_ps.mode), 0.1, fill=False)
                plt.gca().add_patch(circle)
                phase = "{:2f}".format(ext_ps.phi)
                if ext_ps.phi > 0:
                    plt.text(x+0.9, N-ext_ps.mode-0.3, phase[0:3], color=cl, fontsize=7)
                else:
                    plt.text(x+0.9, N-ext_ps.mode-0.3, phase[0:4], color=cl, fontsize=7)
    
        return used
    
    def draw(self, size = None, show_plot=True, save_fig = False):  
        """
        Function to make a drawing of the interferometer.

        Args:
            size (tuple): x and y dimension of plot
            show_plot (bool): whether to show the generated plot
        """

        # TO BE INTERCHANGED FOR THE NEW CIRCUIT IMPLEMENTATION
        
        N = self.num_of_modes
        mode_tracker = np.zeros(N)
        sc = 0.5
        
        # calling the full source material
        circuit = self.circuit_prep()

        if size == None:
            size = (N*2+4,N*2)
            plt.figure(figsize=size)
        else:
            plt.figure(figsize=size)

        # initial/starting lines
        for i in range(1,N+1,1):
            plt.plot((-1, 0), (i, i), lw=1, color="blue")

        # external and MZIs without outputs
        used = True
        
        for idx in range(len(circuit)):
            
            elem = circuit[idx]

            if isinstance(elem, Externalphaseshifter):
                used = False
                x = mode_tracker[elem.mode]
                
                # initial PS:s
                if (idx < len(self.input_phases)) or (idx > (len(circuit)-len(self.output_phases)-1)):
                    used = self.draw_external_ps(x, N, elem, used)
                    plt.plot((x+0.25, x+0.85), (N-elem.mode, N-elem.mode), lw=1, color="blue")
                    # update
                    mode_tracker[elem.mode] = x+0.6
                    # for alignment in the odd N cases 
                    if elem.mode == N-2:
                        mode_tracker[-1] = x+0.6
                        plt.plot((x, x+0.6), (1, 1), lw=1, color="blue")
                else:
                    used = self.draw_external_ps(x, N, elem, used, internal=True)
                    plt.plot((x, x+0.6), (N-elem.mode, N-elem.mode), lw=1, color="blue")
                    # update
                    mode_tracker[elem.mode] = x+0.6
                
            
            else:
                x = np.max([mode_tracker[elem.mode1], mode_tracker[elem.mode2]])
                
                if used:
                    # no external PS to be placed; placeholders
                    plt.plot((x, x+0.3), (N - elem.mode1, N - elem.mode1), lw=1, color="blue")
                    plt.plot((x, x+0.3), (N - elem.mode2, N - elem.mode2), lw=1, color="blue")
                
                # EXTERNAL PS
                # used = self.draw_external_ps(x, N, ext_ps, used, even)
                
                # creating curved lines
                self.draw_curved_connectors(ord=True, x_start=x+0.3, x_end=x+0.5,corr=N-elem.mode1-sc)
                self.draw_curved_connectors(ord=False, x_start=x+0.5, x_end=x+0.7,corr=N-elem.mode1-sc)
                
                # INTERNAL PS: theta1
                plt.plot((x+0.85, x+0.85), (N+0.3-(elem.mode2 + elem.mode1)/2., N+0.7-(elem.mode2 + elem.mode1)/2.), lw=1, color="blue")
                circle = plt.Circle((x+0.85, N+0.5-(elem.mode2 + elem.mode1)/2.), 0.1, fill=False)
                plt.gca().add_patch(circle)
                inter_phase = "{:2f}".format(elem.theta1)
                plt.text(x+0.9, N+0.7-(elem.mode2 + elem.mode1)/2, inter_phase[0:3], color="green", fontsize=7)
                
                # INTERNAL PS: theta2
                plt.plot((x+0.85, x+0.85), (N-0.3-(elem.mode2 + elem.mode1)/2., N-0.7-(elem.mode2 + elem.mode1)/2.), lw=1, color="blue")
                circle = plt.Circle((x+0.85, N-0.5-(elem.mode2 + elem.mode1)/2.), 0.1, fill=False)
                plt.gca().add_patch(circle)
                inter_phase = "{:2f}".format(elem.theta2)
                plt.text(x+0.9, N-0.7-(elem.mode2 + elem.mode1)/2, inter_phase[0:3], color="green", fontsize=7)
                
                # creating curved lines
                self.draw_curved_connectors(ord=True, x_start=x+1, x_end=x+1.2,corr=N-elem.mode1-sc)
                self.draw_curved_connectors(ord=False, x_start=x+1.2, x_end=x+1.4,corr=N-elem.mode1-sc)

                # connecting neighbouring cells
                plt.plot((x+1.4, x+2), (N-elem.mode1, N-elem.mode1), lw=1, color="blue")
                plt.plot((x+1.4, x+2), (N-elem.mode2, N-elem.mode2), lw=1, color="blue")
                
                # update
                if x > mode_tracker[elem.mode1]:
                    plt.plot((mode_tracker[elem.mode1], x), (N-elem.mode1, N-elem.mode1), lw=1, color="blue")
                if x > mode_tracker[elem.mode2]:
                    plt.plot((mode_tracker[elem.mode2], x), (N-elem.mode2, N-elem.mode2), lw=1, color="blue")
                mode_tracker[elem.mode1] = x+2
                mode_tracker[elem.mode2] = x+2

        max_x = np.max(mode_tracker)
        for ii in range(N):
            plt.plot((mode_tracker[ii], max_x+1), (N-ii, N-ii), lw=1, color="blue")

        plt.text(max_x/3, N+1, r"red: external phase shift ($\phi$)", color="red", fontsize=10)
        plt.text(max_x/3, N+1-0.25, r"green: internal phase shifts ($\theta_1$,$\theta_2$)", color="green", fontsize=10)
        # plt.text(max_x/3, N+1-0.5, r"brown: external phase shift ($\theta$)", color="brown", fontsize=10)
        plt.text(-1, N+0.2, "Light in", fontsize=10)
        plt.text(max_x+0.5, N+0.2, "Light out", fontsize=10)
        plt.gca().axes.set_ylim([0.2, N+1.2])
        plt.axis("off")
        
        if save_fig:
            plt.savefig("{}_{}-circuit.png".format(N,N))
        
        if show_plot:
            plt.show()
            
        


def square_decomposition(U):
    """
    Returns a rectangular mesh of beam splitters implementing matrix U.
    
    ---

    This code implements the decomposition algorithm in:
    

    Returns:
        an Interferometer instance
    """
    m = U.shape[0]    # dimension of matrix = number of modes 'm'
    I = Interferometer(num_of_modes=m)
    V = np.conjugate(U)
    
    for j in range(1, m): # odd diags: 1,3,5...
        if j%2 != 0:
            x = m-1
            y = j-1
            s = y+1 #place of the external phase shift P 
            # find external phaseshift that matches given elements' phases
            P, phi = external_ps(m, s, V[x,y], V[x,y+1])

            V = np.matmul(V,P)
            
            I.input_phases = np.append(I.input_phases,Externalphaseshifter(s, phi))
            
            for k in range(1, j+1):
                modes = [y, y+1]    # initial mode-pairs
                
                delta = custom_arctan(V[x,y+1], V[x,y])
                
                if k == j:  # redundant choice
                    summ = 0
                else:   # derivation shows
                    summ = np.angle(V[x-1,y-1]) - np.angle(V[x-1,y]*np.sin(delta) + V[x-1,y+1]*np.cos(delta))
                
                M = np.eye(m, dtype=np.complex_)
                M[modes[0],modes[0]] =  np.sin(delta) * np.exp(1j*summ)
                M[modes[1],modes[0]] =  np.cos(delta) * np.exp(1j*summ)
                M[modes[0],modes[1]] =  np.cos(delta) * np.exp(1j*summ)
                M[modes[1],modes[1]] = -np.sin(delta) * np.exp(1j*summ)
                V = np.matmul(V,M)
                
                theta1, theta2 = internal_phases(delta,summ)
                
                #save the angles in the matrix circuit to easily read where to put which phase
                a, b = MZI_layer_coord(m,modes,j,k)
                I.circuit[a,b] = theta1
                I.circuit[a,b+1] = theta2
                
                if a not in I.mzi_list.keys():
                    I.mzi_list[a] = []
                I.mzi_list[a].append((b,b+1))
                
                # update coordinates
                x -= 1
                y -= 1
                
        else:   # even numbered diagonals (j = 2,4,6...)
            x = m-j
            y = 0
            s = x-1 #place of the external phase shift P
            
            P, phi = external_ps(m, s, V[x,y], V[x-1,y])

            V = np.matmul(P,V)
            
            I.output_phases = np.append(I.output_phases,Externalphaseshifter(s, phi))
          
            for k in range(1, j+1):
                modes = [x-1, x]     # initial mode-pairs
                
                delta = custom_arctan(-V[x-1,y], V[x,y])
                if k == j:
                    summ = 0
                else:
                    summ = np.angle(V[x+1,y+1]) - np.angle(V[x-1,y+1]*np.cos(delta) - V[x,y+1]*np.sin(delta))
                
                M = np.eye(m, dtype=np.complex_)
                M[modes[0],modes[0]] =  np.sin(delta) * np.exp(1j*summ)
                M[modes[1],modes[0]] =  np.cos(delta) * np.exp(1j*summ)
                M[modes[0],modes[1]] =  np.cos(delta) * np.exp(1j*summ)
                M[modes[1],modes[1]] = -np.sin(delta) * np.exp(1j*summ)
                V = np.matmul(M,V)
                
                #calculate the actual phases theta1 and theta2
                theta1, theta2 = internal_phases(delta,summ)
                
                #save the angles in the matrix circuit to easily read where to put which phase
                a, b = MZI_layer_coord(m,modes,j,k)
                I.circuit[a,b] = theta1
                I.circuit[a,b+1] = theta2
                
                if a not in I.mzi_list.keys():
                    I.mzi_list[a] = []
                I.mzi_list[a].append((b,b+1))
                
                # update coordinates
                x += 1
                y += 1


    #add step 3 of the algorithm that implements the external phases in the middle of the cicuit
    #in addiditon we now want to move the external phases Q to the residual positions
    
    #this phase shift on the first mode ensures that we implement the actual unitary U, without global phase, 
    #however, for now we don't use it
    #V = np.dot(V,external_ps(m, 0, 0, V[0,0]))
    
    if m%2 != 0: #if the number of modes is odd
        for j in range(2,m+1):
            a = m - j
            P , xi = external_ps(m, j-1, V[0,0], V[j-1,j-1])
            V = np.dot(V,P)
   
            if j%2 != 0: #if j is odd        
                for b in range(j-1,m):
                    I.circuit[a,b] = I.circuit[a,b] + xi
                for b in range(j,m):
                    I.circuit[a-1,b] = I.circuit[a-1,b] - xi
                
            else: #if j is even           
                for b in range(j):
                    I.circuit[a-1,b] = I.circuit[a-1,b] + xi
                for b in range(j-1):
                    I.circuit[a,b] = I.circuit[a,b] - xi
            
    else: #for even m
        for j in range(2,m+1):
            a = m - j
            P , xi = external_ps(m, j-1, V[0,0], V[j-1,j-1])
            V = np.dot(V,P)
   
            if j%2 != 0: #if j is odd        
                for b in range(j):
                    I.circuit[a,b] = I.circuit[a,b] + xi
                for b in range(j-1):
                    I.circuit[a+1,b] = I.circuit[a+1,b] - xi
                    
            else: #if j is even           
                for b in range(j-1,m):
                    I.circuit[a+1,b] = I.circuit[a+1,b] + xi
                for b in range(j,m):
                    I.circuit[a,b] = I.circuit[a,b] - xi

    I.circuit = I.circuit.T
    I.mzi_list = dict(sorted(I.mzi_list.items()))
    
    return I


def random_unitary(N: int) -> np.ndarray:
    """
    Returns a random NxN unitary matrix

    This code is inspired by Matlab code written by Toby Cubitt:
    http://www.dr-qubit.org/matlab/randU.m

    Args:
        N (int): dimension of the NxN unitary matrix to generate

    Returns:
        complex-valued 2D numpy array representing the interferometer
    """
    X = np.zeros([N, N], dtype=np.complex_)
    for ii in range(N):
        for jj in range(N):
            X[ii, jj] = (np.random.normal() + 1j * np.random.normal()) / np.sqrt(2)

    q, r = np.linalg.qr(X)
    r = np.diag(np.divide(np.diag(r), abs(np.diag(r))))
    U = np.matmul(q, r)

    return U

def external_ps(N: int, mode: int, V1: np.complex_, V2: np.complex_) -> tuple[np.ndarray, float]:
    """
    Builds the external phase-shifter for the given diagonal.
    Purpose of this operator is to match the given elements'
    phases.
    
    Parameters
    ------
    N : dimension of unitary matrix / number of modes
    mode : selected "diagonal" / index of mode
    V1 : element of auxillary matrix
    V2 : subsequent element of **V1**
    
    ---
    
    - for **even** diagonals ( j=2,4... ):
    >> ``V1 = V[x,y]`` ,  ``V2 = V[x-1,y]``
    
    - for **odd** diagonals ( j=1,3... ):
    >> ``V1 = V[x,y]`` ,  ``V2 = V[x,y+1]``
    
    Returns
    ------
    Diagonal matrix with phase-shift ``exp(i*phi)``
    at position ``[j,j]`` and the angle phi itself.
    """
    phi = np.angle(V1) - np.angle(V2)
    P = np.eye(N, dtype=np.complex_)
    P[mode,mode] = np.exp(1j * phi)
    
    return P, phi

def phase_match(V1: np.complex_, V2: np.complex_):
    """
    Phase matcher function. Used to find ``summ``.
    
    ---
    
    Parameters
    ------
    V1 : element of auxillary matrix at ``[x+1,y+1]`` or ``[x-1,y-1]``
    V2 : element of auxillary matrix at ``[x,y+1]`` or ``[x-1,y]``
    
    Returns
    ------
    The angle for ``summ``
    """
    phi1 = np.angle(V1)
    phi2 = np.angle(V2)
    
    print('angle1: ', phi1, '\nangle2: ', phi2)
    
def custom_arctan(V1, V2):
    """
    Computes the ``arctan`` of ``-V1/V2``.
    
    ---
    If ``V2=0`` returns ``pi/2``.
    
    """
    if V2 != 0:
        return np.arctan(-V1/V2)
    else:
        return np.pi/2
    
def internal_phases(delta,summ):
    """
    Computes the internal phases theta1 and theta2 
    
    ------
    
    Parameters
    ------
    delta: the angle computed to null the elements
    summ: the phase computed to equalize the phases
    
    Returns
    ------
    The interal phases 'theta1' and 'theta2', that reproduce 'delta' and 'summ' according to
    summ = (theta1+theta2)/2
    detla = (theta1-theta2)/2
    In addition we add a phase -pi/2 to each angle to ensure the proper description of the BS
    """
    theta1 = delta + summ - np.pi/2
    theta2 = summ - delta - np.pi/2
    
    return theta1, theta2

def MZI_layer_coord(m,modes,j,k):
    """
    Gives new coordinates that define in which vertical layer of the circuit 
    the corresponding MZI is placed
    
    ------
    
    Parameters
    ------
    m : the number of modes
    modes : the modes the MZI is acting on
    j : the coordinate giving the diagonal of the circuit
    k : the counter within the diagonal j
    
    Returns
    ------
    New coordinates a and b (starting at 0) that will help to place the MZI in the circiut 
    and manage the shifting of the external PS Q from the middle of the circuit to the residual positions
    
    a : the coordinate of the MZI layer
    
    b : the affected mode
    """
    
    if j%2 == 0 :
        a = m - k
    else:
        a = k - 1
    b = modes[0]
        
    return a, b
<<<<<<< HEAD

def matprod(mat_list):
    """
    Computes the product of the matrices in the list
    
    ------
    
    Parameters
    ------
    mat_list: a list of matrices that shall be mulitplied in the given order
    
    Returns
    ------
    A matrix that is the product of all matrices in mat_list
    """
    result = np.eye(mat_list[0].shape[0])
    for i in mat_list:
        result = np.dot(result, i)
    return result

def BS(m,m1,m2):
    """
    Gives a matrix that descibes a 50/50 beam splitter acting on modes m1 and m1 embedded in a mxm matrix
    
    ------
    
    Parameters
    ------
    m: the number of modes
    m1: mode 1 the BS acts on
    m1: mode 2 the BS acts on
    Returns
    ------
    An mxm matrix with embedded 50/50 BS on modes m1 and m2
    """
    B = np.eye(m,dtype=complex)
    B[m1,m1] = 1/(2**0.5)
    B[m1,m1+1] = 1j/(2**0.5)
    B[m2,m2-1] = 1j/(2**0.5)
    B[m2,m2] = 1/(2**0.5)
    
    return B

def PS(phases_list):
    """
    Gives a matrix that describes phase shifts on the corresponding modes
    
    ------
    
    Parameters
    ------
    phases_list: a list of phases that should be applied to the corresponding modes 
    
    Returns
    ------
    A diagonal matrix with the phase shifts on its diagonal
    """
    exps = [np.exp(1j*p) for p in phases_list]
    P = np.diag(exps)
    return P

def test_func(m,In,Out,C,U):
    """
    Tests if the calculated phases give back the target unitary
    
    ------
    
    Parameters
    ------
    m: the number of modes
    In: list of phase shifts at the input of the circuit
    Out: list of phase shifts at the output of the circuit
    C: matrix that contains all the phases that should be implemented in the circuit
    U: target unitary matrix
    
    Returns
    ------
    Computes the matrix that is implemented using the phases given in In, Out and C and compares it
    to the target unitary U. If they are the same the decomposition works, 
    if they differ, the difference is printed for furhter error analysis.
    Note: this function can also be used to get the unitary, that is implemented by a given circuit,
    if it has the respective geometry
    """
    #there are two different layers of BS, one starts at mode 0, the other at mode 1
    Beam_sp1 = []
    i = 0
    while i < m - 1:
        Beam_sp1.append(BS(m,i,i+1))
        i = i + 2
    layerA = matprod(Beam_sp1)   
    
    Beam_sp2 = []    
    i = 1
    while i < m - 1:
        Beam_sp2.append(BS(m,i,i+1))
        i = i + 2
    layerB = matprod(Beam_sp2)
    
    #we alternate between the two different BS layers and sandwich the phase shifts
    #since for an even number of modes we have a slightly different geometry, one has to treat the cases differently 
    U_list = []
    
    if m%2 != 0:
        for j in range(m):
            if j%2 == 0:
                U_list.append(matprod([layerA,PS(C[:,m-1-j]),layerA]))
            else:
                U_list.append(matprod([layerB,PS(C[:,m-1-j]),layerB]))
    else:
        for j in range(m):
            if j%2 == 0:
                U_list.append(matprod([layerB,PS(C[:,m-1-j]),layerB]))
            else:
                U_list.append(matprod([layerA,PS(C[:,m-1-j]),layerA])) 
    
    #multiply all BS layers and PS in the inner circuit (all described in the output matrix C)        
    U_mat = matprod(U_list)
    
    #add the external PS to the input and output 
    U_imp = matprod([PS(Out),U_mat,PS(In)])
    
    #compare with the desired unitary U, they should be equal up to a global phase, so we renormalize the test matrix
    test = np.dot(U,U_imp.T.conj())
    test = test/test[0][0]
    
    if np.allclose(test,np.eye(m,dtype=complex)):
        print("Function Works!")
    else:
        print(test-np.eye(m,dtype=complex))
=======
>>>>>>> e3b64019
<|MERGE_RESOLUTION|>--- conflicted
+++ resolved
@@ -685,7 +685,7 @@
     b = modes[0]
         
     return a, b
-<<<<<<< HEAD
+
 
 def matprod(mat_list):
     """
@@ -815,5 +815,3 @@
         print("Function Works!")
     else:
         print(test-np.eye(m,dtype=complex))
-=======
->>>>>>> e3b64019
